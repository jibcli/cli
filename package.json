{
  "name": "@jib/cli",
<<<<<<< HEAD
  "version": "0.0.2",
  "description": "All inclusive CLI development framework",
=======
  "version": "0.0.3",
  "description": "All-inclusive CLI development framework",
>>>>>>> 7a13a14d
  "main": "build/index.js",
  "types": "build/index.d.ts",
  "scripts": {
    "build": "tsc",
    "build:watch": "npm run build -- -w",
    "docs": "rm -rf ./docs && typedoc --options ./typedoc.js --exclude '**/*+(spec|templates|node_modules)/**' --out ./docs ./src",
    "lint": "tslint -p .",
    "test": "nyc jasmine --config=src/spec/support/jasmine.json",
    "posttest": "nyc check-coverage --lines 90 --functions 90 --branches 90",
    "test:report": "nyc report --reporter=json && codecov -f reports/coverage/*.json",
    "prebuild": "rm -rf build",
    "prepack": "npm run build"
  },
  "author": "Matt Vander Vliet",
  "license": "MIT",
  "homepage": "https://github.com/jibcli/cli",
  "repository": {
    "type": "git",
    "url": "https://github.com/jibcli/cli"
  },
  "keywords": [
    "cli",
    "typescript",
    "command"
  ],
  "files": [
    "build",
    "!build/spec"
  ],
  "dependencies": {
    "chalk": "^2.4.1",
    "commander": "^2.17.1"
  },
  "devDependencies": {
    "@jib/tslint": "^0.0.1",
    "@types/fs-extra": "^5.0.4",
    "@types/jasmine": "^2.8.8",
    "@types/node": "^10.9.1",
    "codecov": "^3.1.0",
    "fs-extra": "^7.0.0",
    "jasmine": "^3.2.0",
    "jasmine-spec-reporter": "^4.2.1",
    "nyc": "^12.0.2",
    "ts-node": "^7.0.1",
    "tslint": "^5.11.0",
    "typedoc": "^0.12.0",
    "typescript": "^3.0.1"
  }
}<|MERGE_RESOLUTION|>--- conflicted
+++ resolved
@@ -1,12 +1,7 @@
 {
   "name": "@jib/cli",
-<<<<<<< HEAD
-  "version": "0.0.2",
-  "description": "All inclusive CLI development framework",
-=======
   "version": "0.0.3",
   "description": "All-inclusive CLI development framework",
->>>>>>> 7a13a14d
   "main": "build/index.js",
   "types": "build/index.d.ts",
   "scripts": {
